--- conflicted
+++ resolved
@@ -155,13 +155,9 @@
                     for registry_entry in self.types.iter() {
                         match registry_entry.ty.type_def {
                                 TypeDef::Variant(ref type_def_variant) => {
-<<<<<<< HEAD
-                                    for variant in type_def_variant.variants.iter() {
-                                        add_as_enum(
-=======
                                     if !type_def_variant.variants.is_empty() {
                                         for variant in type_def_variant.variants.iter() {
-                                            add_as_enum::<E>(
+                                            add_as_enum(
                                                 &mut draft_registry,
                                                 &registry_entry.ty.path,
                                                 variant.to_owned(),
@@ -170,8 +166,7 @@
                                         }
                                     }
                                     else {
-                                        add_ty_as_regular::<E>(
->>>>>>> 21083658
+                                        add_ty_as_regular(
                                             &mut draft_registry,
                                             registry_entry.ty.to_owned(),
                                             registry_entry.id,
